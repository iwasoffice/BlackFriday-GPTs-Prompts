--- conflicted
+++ resolved
@@ -1,10 +1,6 @@
-<<<<<<< HEAD
-# List of GPTs Prompts for free use (ChatGPT Plus subscription bypass.)
-=======
-# List of GPTs Prompts so you can use them for free without a ChatGPT Plus subscription.
->>>>>>> 605a54bf
+# BlackFriday GPTs Prompts And Jailbreaks
 
-- [Character](./Character.md)
+
 - [Programming](./Programming.md)
 - [Marketing](./Marketing.md)
 - [Academic](./Academic.md)
@@ -13,5 +9,4 @@
 - [Creative](./Creative.md)
 - [Prompt Engineering](./Prompt-Engineering.md)
 - [Business](./Business.md)
-- [Productivity & life style](./Productivity-&-life-style.md)
-- [Models](./Models.md)+- [Productivity & life style](./Productivity-&-life-style.md)